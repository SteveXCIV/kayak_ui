--- conflicted
+++ resolved
@@ -3,18 +3,13 @@
     window::WindowDescriptor,
     DefaultPlugins,
 };
-use kayak_core::OnChange;
 use kayak_ui::bevy::{BevyContext, BevyKayakUIPlugin, FontMapping, UICameraBundle};
 use kayak_ui::core::{
     render, rsx,
     styles::{Style, StyleProp, Units},
     widget, Bound, Index, MutableBound,
 };
-<<<<<<< HEAD
-use kayak_widgets::{App, TextBox, Window};
-=======
 use kayak_ui::widgets::{App, OnChange, TextBox, Window};
->>>>>>> a4e37f57
 
 #[widget]
 fn TextBoxExample(context: &mut KayakContext) {
@@ -29,12 +24,12 @@
     };
 
     let cloned_value = value.clone();
-    let on_change = OnChange::new_handler(move |event| {
+    let on_change = OnChange::new(move |event| {
         cloned_value.set(event.value);
     });
 
     let cloned_value2 = value2.clone();
-    let on_change2 = OnChange::new_handler(move |event| {
+    let on_change2 = OnChange::new(move |event| {
         cloned_value2.set(event.value);
     });
 
