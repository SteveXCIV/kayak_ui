--- conflicted
+++ resolved
@@ -152,18 +152,11 @@
                 // Traverse the parents to find the one with the given state data
                 index = self.widget_manager.tree.get_parent(index.unwrap());
 
-<<<<<<< HEAD
                 if let Some(key) = index {
                     if let Some(provider) = providers.get(&key) {
                         if let Ok(state) = provider.get::<Binding<T>>() {
                             return Some(state.clone());
                         }
-=======
-                let key = index.unwrap();
-                if let Some(provider) = providers.get(&key) {
-                    if let Ok(state) = provider.get::<Binding<T>>() {
-                        return Some(state.clone());
->>>>>>> 4b61fce3
                     }
                 }
             }
