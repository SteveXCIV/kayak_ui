mod binding;
pub mod color;
pub mod context;
pub mod event;
pub mod fragment;
pub(crate) mod generational_arena;
mod input_event;
mod keys;
pub mod layout_cache;
mod multi_state;
pub mod node;
pub mod render_command;
pub mod render_primitive;
pub mod styles;
pub mod tree;
mod vec;
pub mod widget;
pub mod widget_manager;
mod cursor;
mod event_dispatcher;
<<<<<<< HEAD
mod focus_tree;
=======
mod keyboard;
>>>>>>> ca2621c6

use std::sync::{Arc, RwLock};

pub use binding::*;
pub use cursor::PointerEvents;
pub use color::Color;
pub use context::*;
pub use event::*;
pub use fragment::Fragment;
pub use focus_tree::FocusTree;
pub use generational_arena::{Arena, Index};
pub use input_event::*;
pub use keyboard::{KeyboardEvent, KeyboardModifiers};
pub use keys::KeyCode;
pub use resources::Resources;
pub use tree::{Tree, WidgetTree};
pub use vec::VecTracker;
pub use widget::Widget;

pub mod derivative {
    pub use derivative::*;
}

pub type Children = Option<
    Arc<dyn Fn(WidgetTree, Option<crate::Index>, &mut crate::context::KayakContext) + Send + Sync>,
>;

#[derive(Clone)]
pub struct OnEvent(
    pub Arc<
        RwLock<dyn FnMut(&mut crate::context::KayakContext, &mut Event) + Send + Sync + 'static>,
    >,
);

impl OnEvent {
    pub fn new<F: FnMut(&mut crate::context::KayakContext, &mut Event) + Send + Sync + 'static>(
        f: F,
    ) -> OnEvent {
        OnEvent(Arc::new(RwLock::new(f)))
    }
}

#[derive(Clone)]
pub struct Handler<T>(pub Arc<RwLock<dyn FnMut(T) + Send + Sync + 'static>>);

impl<T> Default for Handler<T> {
    fn default() -> Self {
        Self(Arc::new(RwLock::new(|_| {})))
    }
}

impl<T> Handler<T> {
    pub fn new<F: FnMut(T) + Send + Sync + 'static>(f: F) -> Handler<T> {
        Handler(Arc::new(RwLock::new(f)))
    }

    pub fn call(&self, data: T) {
        if let Ok(mut handler) = self.0.write() {
            handler(data);
        }
    }
}

impl<T> PartialEq for Handler<T> {
    fn eq(&self, _other: &Self) -> bool {
        true
    }
}

impl<T> std::fmt::Debug for Handler<T> {
    fn fmt(&self, f: &mut std::fmt::Formatter<'_>) -> std::fmt::Result {
        f.debug_tuple("Handler").finish()
    }
}<|MERGE_RESOLUTION|>--- conflicted
+++ resolved
@@ -18,11 +18,8 @@
 pub mod widget_manager;
 mod cursor;
 mod event_dispatcher;
-<<<<<<< HEAD
+mod keyboard;
 mod focus_tree;
-=======
-mod keyboard;
->>>>>>> ca2621c6
 
 use std::sync::{Arc, RwLock};
 
